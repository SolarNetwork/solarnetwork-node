--- conflicted
+++ resolved
@@ -123,10 +123,7 @@
 		if ( mapper == null ) {
 			mapper = createObjectMapper();
 		}
-<<<<<<< HEAD
-=======
 
->>>>>>> 5368f0cf
 		gpsdBossGroup = new MultiThreadIoEventLoopGroup(1, NioIoHandler.newFactory());
 		gpsdWorkerGroup = new MultiThreadIoEventLoopGroup(NioIoHandler.newFactory());
 
