/* ==================================================================
 * AbstractBatchableJdbcDao.java - Nov 5, 2012 11:12:42 AM
 *
 * Copyright 2007-2012 SolarNetwork.net Dev Team
 *
 * This program is free software; you can redistribute it and/or
 * modify it under the terms of the GNU General Public License as
 * published by the Free Software Foundation; either version 2 of
 * the License, or (at your option) any later version.
 *
 * This program is distributed in the hope that it will be useful,
 * but WITHOUT ANY WARRANTY; without even the implied warranty of
 * MERCHANTABILITY or FITNESS FOR A PARTICULAR PURPOSE. See the GNU
 * General Public License for more details.
 *
 * You should have received a copy of the GNU General Public License
 * along with this program; if not, write to the Free Software
 * Foundation, Inc., 59 Temple Place, Suite 330, Boston, MA
 * 02111-1307 USA
 * ==================================================================
 */

package net.solarnetwork.node.dao.jdbc;

import java.sql.Connection;
import java.sql.DatabaseMetaData;
import java.sql.PreparedStatement;
import java.sql.ResultSet;
import java.sql.SQLException;
import java.util.concurrent.atomic.AtomicInteger;
import org.springframework.dao.DataAccessException;
import org.springframework.jdbc.core.ConnectionCallback;
import org.springframework.jdbc.core.RowMapper;
import org.springframework.transaction.TransactionStatus;
import org.springframework.transaction.support.TransactionCallback;
import org.springframework.transaction.support.TransactionTemplate;
import net.solarnetwork.dao.BasicBatchResult;
import net.solarnetwork.dao.BatchableDao;
import net.solarnetwork.dao.Entity;

/**
 * Base class for {@link BatchableDao} implementations.
 *
 * @param <T>
 *        the type of domain object this DAO supports
 * @param <K>
 *        the primary key type
 * @author matt
<<<<<<< HEAD
 * @version 2.0
=======
 * @version 1.2
>>>>>>> 56f7d288
 * @since 1.29
 */
public abstract class BaseJdbcBatchableDao<T extends Entity<K>, K extends Comparable<K>>
		extends BaseJdbcGenericDao<T, K> implements BatchableDao<T> {

	private TransactionTemplate transactionTemplate;
	private String sqlForUpdateSuffix = " FOR UPDATE";

	/**
	 * Init with an an entity name and table version, deriving various names
	 * based on conventions.
	 *
	 * @param objectType
	 *        the entity type
	 * @param keyType
	 *        the key type
	 * @param rowMapper
	 *        a mapper to use when mapping entity query result rows to entity
	 *        objects
	 * @param tableNameTemplate
	 *        a template with a {@code %s} parameter for the SQL table name
	 * @param entityName
	 *        The entity name to use. This name forms the basis of the default
	 *        SQL resource prefix, table name, tables version query, and SQL
	 *        init resource.
	 * @param version
	 *        the tables version, to manage DDL migrations
	 */
	public BaseJdbcBatchableDao(Class<? extends T> objectType, Class<? extends K> keyType,
			RowMapper<T> rowMapper, String tableNameTemplate, String entityName, int version) {
		super(objectType, keyType, rowMapper, tableNameTemplate, entityName, version);
	}

	/**
	 * Get the SQL statement to use for batch processing.
	 *
	 * @param options
	 *        the requested batch options
	 * @return the SQL query
	 */
	protected abstract String getBatchJdbcStatement(BatchOptions options);

	/**
	 * Prepare the batch statement.
	 *
	 * <p>
	 * This implementation does nothing. Extending classes might need to set
	 * parameters.
	 * </p>
	 *
	 * @param options
	 *        the batch options
	 * @param con
	 *        the SQL connection
	 * @param queryStmt
	 *        the SQL statement
	 * @throws SQLException
	 *         if any SQL error occurs
	 */
	protected void prepareBatchStatement(BatchOptions options, Connection con,
			PreparedStatement queryStmt) throws SQLException {
		// extending classes can override if needed
	}

	/**
	 * Get an entity from the current row in a ResultSet for batch processing.
	 *
	 * @param options
	 *        the requested batch options
	 * @param resultSet
	 *        the current ResultSet, positioned on the next row
	 * @param rowCount
	 *        the current count of rows processed (1-based)
	 * @return the entity
	 * @throws SQLException
	 *         if any SQL error occurs
	 */
	protected abstract T getBatchRowEntity(BatchOptions options, ResultSet resultSet, int rowCount)
			throws SQLException;

	/**
	 * Update the current row in a ResulSet for batch processing.
	 *
	 * <p>
	 * The {@link ResultSet#updateRow()} method should <strong>not</strong> be
	 * called within this method.
	 * </p>
	 *
	 * @param options
	 *        the requested batch options
	 * @param resultSet
	 *        the current ResultSet, positioned on the next row
	 * @param rowCount
	 *        the current count of rows processed (1-based)
	 * @param entity
	 *        the entity data to update
	 * @throws SQLException
	 *         if any SQL error occurs
	 */
	protected abstract void updateBatchRowEntity(BatchOptions options, ResultSet resultSet, int rowCount,
			T entity) throws SQLException;

	/**
	 * Callback when deleting the current row in a ResulSet during batch
	 * processing.
	 *
	 * <p>
	 * The {@link ResultSet#deleteRow()} method should <strong>not</strong> be
	 * called within this method.
	 * </p>
	 *
	 * @param options
	 *        the requested batch options
	 * @param resultSet
	 *        the current ResultSet, positioned on the next row
	 * @param rowCount
	 *        the current count of rows processed (1-based)
	 * @param entity
	 *        the entity to be deleted
	 * @throws SQLException
	 *         if any SQL error occurs
	 * @since 1.1
	 */
	protected void willDeleteBatchRowEntity(BatchOptions options, ResultSet resultSet, int rowCount,
			T entity) throws SQLException {
		// extending classes can override
	}

	@Override
	public BatchResult batchProcess(final BatchCallback<T> callback, final BatchOptions options) {
		if ( transactionTemplate != null ) {
			return transactionTemplate.execute(new TransactionCallback<BatchResult>() {

				@Override
				public net.solarnetwork.dao.BatchableDao.BatchResult doInTransaction(
						TransactionStatus status) {
					return batchProcessInternal(callback, options);
				}
			});
		} else {
			return batchProcessInternal(callback, options);
		}
	}

	private BatchResult batchProcessInternal(final BatchCallback<T> callback,
			final BatchOptions options) {
		final String querySql = getBatchJdbcStatement(options);
		final AtomicInteger rowCount = new AtomicInteger(0);
		getJdbcTemplate().execute(new ConnectionCallback<Object>() {

			@Override
			public BatchableDao.BatchResult doInConnection(Connection con)
					throws SQLException, DataAccessException {
				PreparedStatement queryStmt = null;
				ResultSet queryResult = null;
				DatabaseMetaData meta = con.getMetaData();
				int scrollType = (options.isUpdatable()
						? (meta.supportsResultSetType(ResultSet.TYPE_SCROLL_SENSITIVE)
								? ResultSet.TYPE_SCROLL_SENSITIVE
								: ResultSet.TYPE_SCROLL_INSENSITIVE)
						: ResultSet.TYPE_FORWARD_ONLY);
				int concurType = (options.isUpdatable() ? ResultSet.CONCUR_UPDATABLE
						: ResultSet.CONCUR_READ_ONLY);
				try {
					queryStmt = con.prepareStatement(querySql, scrollType, concurType,
							ResultSet.CLOSE_CURSORS_AT_COMMIT);
					prepareBatchStatement(options, con, queryStmt);
					queryResult = queryStmt.executeQuery();
					while ( queryResult.next() ) {
						T entity = getBatchRowEntity(options, queryResult, rowCount.incrementAndGet());
						BatchCallbackResult rowResult = callback.handle(entity);
						switch (rowResult) {
							case CONTINUE:
								break;
							case STOP:
								return null;
							case DELETE:
								willDeleteBatchRowEntity(options, queryResult, rowCount.intValue(),
										entity);
								queryResult.deleteRow();
								break;
							case UPDATE:
							case UPDATE_STOP:
								updateBatchRowEntity(options, queryResult, rowCount.intValue(), entity);
								queryResult.updateRow();
								if ( rowResult == BatchCallbackResult.UPDATE_STOP ) {
									return null;
								}
								break;
						}
					}
				} finally {
					if ( queryResult != null ) {
						queryResult.close();
					}
					if ( queryStmt != null ) {
						queryStmt.close();
					}
				}

				return null;
			}
		});
		return new BasicBatchResult(rowCount.intValue());
	}

	/**
	 * Get the transaction template.
	 *
	 * @return the template
	 */
	public TransactionTemplate getTransactionTemplate() {
		return transactionTemplate;
	}

	/**
	 * Set the transaction template.
	 *
	 * @param transactionTemplate
	 *        the template to set
	 */
	public void setTransactionTemplate(TransactionTemplate transactionTemplate) {
		this.transactionTemplate = transactionTemplate;
	}

	/**
	 * Set a SQL fragment to append to SQL statements where an updatable result
	 * set is desired.
	 *
	 * @return the SQL suffix, or {@literal null} if not desired
	 * @since 1.4
	 */
	@Override
	public String getSqlForUpdateSuffix() {
		return sqlForUpdateSuffix;
	}

	/**
	 * Set a SQL fragment to append to SQL statements where an updatable result
	 * set is desired.
	 *
	 * <p>
	 * This defaults to {@literal FOR UPDATE}. <b>Note</b> a space must be
	 * included at the beginning. Set to {@literal null} to disable.
	 * </p>
	 *
	 * @param sqlForUpdateSuffix
	 *        the suffix to set
	 * @since 1.4
	 */
	@Override
	public void setSqlForUpdateSuffix(String sqlForUpdateSuffix) {
		this.sqlForUpdateSuffix = sqlForUpdateSuffix;
	}

}<|MERGE_RESOLUTION|>--- conflicted
+++ resolved
@@ -46,11 +46,7 @@
  * @param <K>
  *        the primary key type
  * @author matt
-<<<<<<< HEAD
  * @version 2.0
-=======
- * @version 1.2
->>>>>>> 56f7d288
  * @since 1.29
  */
 public abstract class BaseJdbcBatchableDao<T extends Entity<K>, K extends Comparable<K>>
