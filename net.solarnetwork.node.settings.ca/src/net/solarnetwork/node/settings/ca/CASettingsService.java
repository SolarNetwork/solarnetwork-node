--- conflicted
+++ resolved
@@ -547,25 +547,7 @@
 				}
 			}
 			String newInstanceKey = String.valueOf(next);
-<<<<<<< HEAD
 			return addProviderFactoryInstance(factoryUID, newInstanceKey);
-=======
-			settingDao.storeSetting(getFactorySettingKey(factoryUID), newInstanceKey, newInstanceKey);
-			try {
-				Configuration conf = getConfiguration(factoryUID, newInstanceKey);
-				Dictionary<String, Object> props = conf.getProperties();
-				if ( props == null ) {
-					props = new Hashtable<String, Object>();
-				}
-				props.put(OSGI_PROPERTY_KEY_FACTORY_INSTANCE_KEY, newInstanceKey);
-				conf.update(props);
-				return newInstanceKey;
-			} catch ( IOException e ) {
-				throw new RuntimeException(e);
-			} catch ( InvalidSyntaxException e ) {
-				throw new RuntimeException(e);
-			}
->>>>>>> a5ca5a22
 		}
 	}
 
@@ -589,7 +571,7 @@
 			}
 		}
 	}
-	
+
 	@Override
 	public void resetProviderFactoryInstance(String factoryUID, String instanceUID) {
 		deleteProviderFactoryInstance(factoryUID, instanceUID);
@@ -602,7 +584,6 @@
 		settingDao.storeSetting(getFactorySettingKey(factoryUID), instanceUID, instanceUID);
 		try {
 			Configuration conf = getConfiguration(factoryUID, instanceUID);
-			@SuppressWarnings("unchecked")
 			Dictionary<String, Object> props = conf.getProperties();
 			if ( props == null ) {
 				props = new Hashtable<String, Object>();
@@ -616,7 +597,7 @@
 			throw new RuntimeException(e);
 		}
 	}
-	
+
 	private static final String[] CSV_HEADERS = new String[] { "key", "type", "value", "flags",
 			"modified" };
 	private static final String SETTING_MODIFIED_DATE_FORMAT = "yyyy-MM-dd HH:mm:ss";
